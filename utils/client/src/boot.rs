--- conflicted
+++ resolved
@@ -15,74 +15,70 @@
 /// on-chain, so switching to a different hash function is not a concern, as long as the config hash
 /// is consistent with the one on the contract.
 pub fn hash_rollup_config(config: &CeloRollupConfig) -> B256 {
-<<<<<<< HEAD
-=======
-    // TODO: find cleaner way
->>>>>>> 72adbbea
     let serialized_config = {
-      // Manually construct the JSON to match the RPC response format
-      let full_config = serde_json::json!({
-          "genesis": {
-              "l1": {
-                  "hash": format!("0x{:x}", config.op_rollup_config.genesis.l1.hash),
-                  "number": config.op_rollup_config.genesis.l1.number,
-              },
-              "l2": {
-                  "hash": format!("0x{:x}", config.op_rollup_config.genesis.l2.hash),
-                  "number": config.op_rollup_config.genesis.l2.number,
-              },
-              "l2_time": config.op_rollup_config.genesis.l2_time,
-              "system_config": config.op_rollup_config.genesis.system_config.as_ref().map(|sc| {
-                  serde_json::json!({
-                      "batcherAddr": format!("0x{:x}", sc.batcher_address),
-                      "overhead": format!("0x{:064x}", sc.overhead),
-                      "scalar": format!("0x{:064x}", sc.scalar),
-                      "gasLimit": sc.gas_limit,
-                      "eip1559Params": format!("0x{:016x}",
-                          (sc.eip1559_denominator.unwrap_or(0) as u64) |
-                          ((sc.eip1559_elasticity.unwrap_or(0) as u64) << 8)
-                      ),
-                      "operatorFeeParams": format!("0x{:064x}",
-                          (sc.operator_fee_scalar.unwrap_or(0) as u128) |
-                          ((sc.operator_fee_constant.unwrap_or(0) as u128) << 64)
-                      ),
-                  })
-              }),
-          },
-          "block_time": config.op_rollup_config.block_time,
-          "max_sequencer_drift": config.op_rollup_config.max_sequencer_drift,
-          "seq_window_size": config.op_rollup_config.seq_window_size,
-          "channel_timeout": config.op_rollup_config.channel_timeout,
-          "l1_chain_id": config.op_rollup_config.l1_chain_id,
-          "l2_chain_id": config.op_rollup_config.l2_chain_id,
-          "regolith_time": config.op_rollup_config.hardforks.regolith_time.unwrap_or(0),
-          // "cel2_time": config.hardforks.cel2_time.unwrap_or(0),
-          "canyon_time": config.op_rollup_config.hardforks.canyon_time.unwrap_or(0),
-          "delta_time": config.op_rollup_config.hardforks.delta_time.unwrap_or(0),
-          "ecotone_time": config.op_rollup_config.hardforks.ecotone_time.unwrap_or(0),
-          "fjord_time": config.op_rollup_config.hardforks.fjord_time.unwrap_or(0),
-          "granite_time": config.op_rollup_config.hardforks.granite_time.unwrap_or(0),
-          "holocene_time": config.op_rollup_config.hardforks.holocene_time.unwrap_or(0),
-          "isthmus_time": config.op_rollup_config.hardforks.isthmus_time.unwrap_or(0),
-          "batch_inbox_address": format!("0x{:x}", config.op_rollup_config.batch_inbox_address),
-          "deposit_contract_address": format!("0x{:x}", config.op_rollup_config.deposit_contract_address),
-          "l1_system_config_address": format!("0x{:x}", config.op_rollup_config.l1_system_config_address),
-          "protocol_versions_address": format!("0x{:x}", config.op_rollup_config.protocol_versions_address),
-          "chain_op_config": {
-              "eip1559Elasticity": config.op_rollup_config.chain_op_config.eip1559_elasticity,
-              "eip1559Denominator": config.op_rollup_config.chain_op_config.eip1559_denominator,
-              "eip1559DenominatorCanyon": config.op_rollup_config.chain_op_config.eip1559_denominator_canyon,
-          },
-          "alt_da": config.op_rollup_config.alt_da_config.as_ref().map(|alt_da| {
-              serde_json::json!({
-                  "da_challenge_contract_address": alt_da.da_challenge_address.map(|addr| format!("0x{addr:x}")),
-                  "da_commitment_type": alt_da.da_commitment_type.as_deref(),
-                  "da_challenge_window": alt_da.da_challenge_window,
-                  "da_resolve_window": alt_da.da_resolve_window,
-              })
-          }),
-      });
-      serde_json::to_string_pretty(&full_config).unwrap()
+        // Manually construct the JSON to match the RPC response format
+        let full_config = serde_json::json!({
+            "genesis": {
+                "l1": {
+                    "hash": format!("0x{:x}", config.op_rollup_config.genesis.l1.hash),
+                    "number": config.op_rollup_config.genesis.l1.number,
+                },
+                "l2": {
+                    "hash": format!("0x{:x}", config.op_rollup_config.genesis.l2.hash),
+                    "number": config.op_rollup_config.genesis.l2.number,
+                },
+                "l2_time": config.op_rollup_config.genesis.l2_time,
+                "system_config": config.op_rollup_config.genesis.system_config.as_ref().map(|sc| {
+                    serde_json::json!({
+                        "batcherAddr": format!("0x{:x}", sc.batcher_address),
+                        "overhead": format!("0x{:064x}", sc.overhead),
+                        "scalar": format!("0x{:064x}", sc.scalar),
+                        "gasLimit": sc.gas_limit,
+                        "eip1559Params": format!("0x{:016x}",
+                            (sc.eip1559_denominator.unwrap_or(0) as u64) |
+                            ((sc.eip1559_elasticity.unwrap_or(0) as u64) << 8)
+                        ),
+                        "operatorFeeParams": format!("0x{:064x}",
+                            (sc.operator_fee_scalar.unwrap_or(0) as u128) |
+                            ((sc.operator_fee_constant.unwrap_or(0) as u128) << 64)
+                        ),
+                    })
+                }),
+            },
+            "block_time": config.op_rollup_config.block_time,
+            "max_sequencer_drift": config.op_rollup_config.max_sequencer_drift,
+            "seq_window_size": config.op_rollup_config.seq_window_size,
+            "channel_timeout": config.op_rollup_config.channel_timeout,
+            "l1_chain_id": config.op_rollup_config.l1_chain_id,
+            "l2_chain_id": config.op_rollup_config.l2_chain_id,
+            "regolith_time": config.op_rollup_config.hardforks.regolith_time.unwrap_or(0),
+            // "cel2_time": config.hardforks.cel2_time.unwrap_or(0),
+            "canyon_time": config.op_rollup_config.hardforks.canyon_time.unwrap_or(0),
+            "delta_time": config.op_rollup_config.hardforks.delta_time.unwrap_or(0),
+            "ecotone_time": config.op_rollup_config.hardforks.ecotone_time.unwrap_or(0),
+            "fjord_time": config.op_rollup_config.hardforks.fjord_time.unwrap_or(0),
+            "granite_time": config.op_rollup_config.hardforks.granite_time.unwrap_or(0),
+            "holocene_time": config.op_rollup_config.hardforks.holocene_time.unwrap_or(0),
+            "isthmus_time": config.op_rollup_config.hardforks.isthmus_time.unwrap_or(0),
+            "batch_inbox_address": format!("0x{:x}", config.op_rollup_config.batch_inbox_address),
+            "deposit_contract_address": format!("0x{:x}", config.op_rollup_config.deposit_contract_address),
+            "l1_system_config_address": format!("0x{:x}", config.op_rollup_config.l1_system_config_address),
+            "protocol_versions_address": format!("0x{:x}", config.op_rollup_config.protocol_versions_address),
+            "chain_op_config": {
+                "eip1559Elasticity": config.op_rollup_config.chain_op_config.eip1559_elasticity,
+                "eip1559Denominator": config.op_rollup_config.chain_op_config.eip1559_denominator,
+                "eip1559DenominatorCanyon": config.op_rollup_config.chain_op_config.eip1559_denominator_canyon,
+            },
+            "alt_da": config.op_rollup_config.alt_da_config.as_ref().map(|alt_da| {
+                serde_json::json!({
+                    "da_challenge_contract_address": alt_da.da_challenge_address.map(|addr| format!("0x{addr:x}")),
+                    "da_commitment_type": alt_da.da_commitment_type.as_deref(),
+                    "da_challenge_window": alt_da.da_challenge_window,
+                    "da_resolve_window": alt_da.da_resolve_window,
+                })
+            }),
+        });
+        serde_json::to_string_pretty(&full_config).unwrap()
     };
     // let serialized_config = serde_json::to_string_pretty(config).unwrap();
 
